--- conflicted
+++ resolved
@@ -1,10 +1,5 @@
 // Copyright (c) Six Labors.
 // Licensed under the Six Labors Split License.
-<<<<<<< HEAD
-=======
-
-#nullable disable
->>>>>>> cd276a37
 
 using System.Globalization;
 using System.Numerics;
