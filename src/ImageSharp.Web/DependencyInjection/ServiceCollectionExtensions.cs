// Copyright (c) Six Labors.
// Licensed under the Apache License, Version 2.0.

using System;
using Microsoft.Extensions.DependencyInjection;
using Microsoft.Extensions.DependencyInjection.Extensions;
using Microsoft.Extensions.Options;
using SixLabors.ImageSharp.Web.Caching;
using SixLabors.ImageSharp.Web.Commands;
using SixLabors.ImageSharp.Web.Commands.Converters;
using SixLabors.ImageSharp.Web.Middleware;
using SixLabors.ImageSharp.Web.Processors;
using SixLabors.ImageSharp.Web.Providers;
using SixLabors.ImageSharp.Web.Synchronization;

namespace SixLabors.ImageSharp.Web.DependencyInjection
{
    /// <summary>
    /// Extension methods for <see cref="IServiceCollection"/> to simplify middleware service registration.
    /// </summary>
    public static class ServiceCollectionExtensions
    {
        /// <summary>
        /// Adds ImageSharp services to the specified <see cref="IServiceCollection" /> with the default options.
        /// </summary>
        /// <param name="services">The <see cref="IServiceCollection" /> to add services to.</param>
        /// <returns>An <see cref="IImageSharpBuilder"/> that can be used to further configure the ImageSharp services.</returns>
        public static IImageSharpBuilder AddImageSharp(this IServiceCollection services)
            => AddImageSharp(services, _ => { });

        /// <summary>
        /// Adds ImageSharp services to the specified <see cref="IServiceCollection" /> with the given options.
        /// </summary>
        /// <param name="services">The <see cref="IServiceCollection" /> to add services to.</param>
        /// <param name="setupAction">An <see cref="Action{ImageSharpMiddlewareOptions}"/> to configure the provided <see cref="ImageSharpMiddlewareOptions"/>.</param>
        /// <returns>An <see cref="IImageSharpBuilder"/> that can be used to further configure the ImageSharp services.</returns>
        public static IImageSharpBuilder AddImageSharp(
            this IServiceCollection services,
            Action<ImageSharpMiddlewareOptions> setupAction)
        {
            Guard.NotNull(services, nameof(services));
            Guard.NotNull(setupAction, nameof(setupAction));

            services.TryAddTransient<IConfigureOptions<ImageSharpMiddlewareOptions>, ImageSharpConfiguration>();

            IImageSharpBuilder builder = new ImageSharpBuilder(services);

            AddDefaultServices(builder, setupAction);

            return builder;
        }

        private static void AddDefaultServices(
            IImageSharpBuilder builder,
            Action<ImageSharpMiddlewareOptions> setupAction)
        {
            builder.Services.Configure(setupAction);

            builder.Services.AddSingleton<FormatUtilities>();

            builder.Services.AddSingleton<AsyncKeyReaderWriterLock<string>>();

            builder.SetRequestParser<QueryCollectionRequestParser>();

            builder.SetCache<PhysicalFileSystemCache>();

<<<<<<< HEAD
            builder.SetCacheHash<SHA256CacheHash>();
=======
            builder.SetCacheKey<UriRelativeLowerInvariantCacheKey>();

            builder.SetCacheHash<CacheHash>();
>>>>>>> fe0b4e9c

            builder.AddProvider<PhysicalFileSystemProvider>();

            builder.AddProcessor<ResizeWebProcessor>()
                   .AddProcessor<FormatWebProcessor>()
                   .AddProcessor<BackgroundColorWebProcessor>()
                   .AddProcessor<QualityWebProcessor>();

            builder.AddConverter<IntegralNumberConverter<sbyte>>();
            builder.AddConverter<IntegralNumberConverter<byte>>();
            builder.AddConverter<IntegralNumberConverter<short>>();
            builder.AddConverter<IntegralNumberConverter<ushort>>();
            builder.AddConverter<IntegralNumberConverter<int>>();
            builder.AddConverter<IntegralNumberConverter<uint>>();
            builder.AddConverter<IntegralNumberConverter<long>>();
            builder.AddConverter<IntegralNumberConverter<ulong>>();

            builder.AddConverter<SimpleCommandConverter<decimal>>();
            builder.AddConverter<SimpleCommandConverter<float>>();
            builder.AddConverter<SimpleCommandConverter<double>>();
            builder.AddConverter<SimpleCommandConverter<string>>();
            builder.AddConverter<SimpleCommandConverter<bool>>();

            builder.AddConverter<ArrayConverter<sbyte>>();
            builder.AddConverter<ArrayConverter<byte>>();
            builder.AddConverter<ArrayConverter<short>>();
            builder.AddConverter<ArrayConverter<ushort>>();
            builder.AddConverter<ArrayConverter<int>>();
            builder.AddConverter<ArrayConverter<uint>>();
            builder.AddConverter<ArrayConverter<long>>();
            builder.AddConverter<ArrayConverter<ulong>>();
            builder.AddConverter<ArrayConverter<decimal>>();
            builder.AddConverter<ArrayConverter<float>>();
            builder.AddConverter<ArrayConverter<double>>();
            builder.AddConverter<ArrayConverter<string>>();
            builder.AddConverter<ArrayConverter<bool>>();

            builder.AddConverter<ListConverter<sbyte>>();
            builder.AddConverter<ListConverter<byte>>();
            builder.AddConverter<ListConverter<short>>();
            builder.AddConverter<ListConverter<ushort>>();
            builder.AddConverter<ListConverter<int>>();
            builder.AddConverter<ListConverter<uint>>();
            builder.AddConverter<ListConverter<long>>();
            builder.AddConverter<ListConverter<ulong>>();
            builder.AddConverter<ListConverter<decimal>>();
            builder.AddConverter<ListConverter<float>>();
            builder.AddConverter<ListConverter<double>>();
            builder.AddConverter<ListConverter<string>>();
            builder.AddConverter<ListConverter<bool>>();

            builder.AddConverter<ColorConverter>();
            builder.AddConverter<EnumConverter>();

            builder.Services.AddSingleton<CommandParser>();
        }
    }
}<|MERGE_RESOLUTION|>--- conflicted
+++ resolved
@@ -64,13 +64,9 @@
 
             builder.SetCache<PhysicalFileSystemCache>();
 
-<<<<<<< HEAD
-            builder.SetCacheHash<SHA256CacheHash>();
-=======
             builder.SetCacheKey<UriRelativeLowerInvariantCacheKey>();
 
-            builder.SetCacheHash<CacheHash>();
->>>>>>> fe0b4e9c
+            builder.SetCacheHash<SHA256CacheHash>();
 
             builder.AddProvider<PhysicalFileSystemProvider>();
 
