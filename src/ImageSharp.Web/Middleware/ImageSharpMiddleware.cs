// Copyright (c) Six Labors.
// Licensed under the Six Labors Split License.
#nullable disable

using System.Diagnostics;
using System.Globalization;
using Microsoft.AspNetCore.Http;
using Microsoft.AspNetCore.Http.Extensions;
using Microsoft.Extensions.Logging;
using Microsoft.Extensions.Options;
using Microsoft.IO;
using SixLabors.ImageSharp.Formats;
using SixLabors.ImageSharp.PixelFormats;
using SixLabors.ImageSharp.Web.Caching;
using SixLabors.ImageSharp.Web.Commands;
using SixLabors.ImageSharp.Web.Processors;
using SixLabors.ImageSharp.Web.Providers;
using SixLabors.ImageSharp.Web.Resolvers;
using SixLabors.ImageSharp.Web.Synchronization;

namespace SixLabors.ImageSharp.Web.Middleware;

/// <summary>
/// Middleware for handling the processing of images via image requests.
/// </summary>
public class ImageSharpMiddleware
{
    /// <summary>
    /// Used to temporarily store source metadata reads to reduce the overhead of cache lookups.
    /// </summary>
<<<<<<< HEAD
    public class ImageSharpMiddleware
    {
        /// <summary>
        /// Used to temporarily store source metadata reads to reduce the overhead of cache lookups.
        /// </summary>
        private static readonly ConcurrentTLruCache<string, ImageMetadata> SourceMetadataLru
            = new(1024, TimeSpan.FromSeconds(30));

        /// <summary>
        /// Used to temporarily store cache resolver reads to reduce the overhead of cache lookups.
        /// </summary>
        private static readonly ConcurrentTLruCache<string, (IImageCacheResolver, ImageCacheMetadata)> CacheResolverLru
            = new(1024, TimeSpan.FromSeconds(30));

        /// <summary>
        /// Used to temporarily store cached HMAC-s to reduce the overhead of HMAC token generation.
        /// </summary>
        private static readonly ConcurrentTLruCache<string, string> HMACTokenLru
            = new(1024, TimeSpan.FromSeconds(30));

        /// <summary>
        /// The function processing the Http request.
        /// </summary>
        private readonly RequestDelegate next;

        /// <summary>
        /// The configuration options.
        /// </summary>
        private readonly ImageSharpMiddlewareOptions options;

        /// <summary>
        /// The type used for performing logging.
        /// </summary>
        private readonly ILogger logger;

        /// <summary>
        /// The parser for parsing commands from the current request.
        /// </summary>
        private readonly IRequestParser requestParser;

        /// <summary>
        /// The collection of image providers.
        /// </summary>
        private readonly IImageProvider[] providers;

        /// <summary>
        /// The collection of image processors.
        /// </summary>
        private readonly IImageWebProcessor[] processors;

        /// <summary>
        /// The cache key.
        /// </summary>
        private readonly ICacheKey cacheKey;

        /// <summary>
        /// The image cache.
        /// </summary>
        private readonly IImageCache cache;

        /// <summary>
        /// The hashing implementation to use when generating cached file names.
        /// </summary>
        private readonly ICacheHash cacheHash;

        /// <summary>
        /// Contains various helper methods based on the current configuration.
        /// </summary>
        private readonly FormatUtilities formatUtilities;

        /// <summary>
        /// Used to parse processing commands.
        /// </summary>
        private readonly CommandParser commandParser;

        /// <summary>
        /// The culture to use when parsing processing commands.
        /// </summary>
        private readonly CultureInfo parserCulture;

        /// <summary>
        /// The lock used to prevent concurrent processing of the same exact image request.
        /// </summary>
        private readonly AsyncKeyReaderWriterLock<string> asyncKeyLock;

        /// <summary>
        /// Contains helpers that allow authorization of image requests.
        /// </summary>
        private readonly RequestAuthorizationUtilities authorizationUtilities;

        /// <summary>
        /// Initializes a new instance of the <see cref="ImageSharpMiddleware"/> class.
        /// </summary>
        /// <param name="next">The next middleware in the pipeline.</param>
        /// <param name="options">The middleware configuration options.</param>
        /// <param name="loggerFactory">An <see cref="ILoggerFactory"/> instance used to create loggers.</param>
        /// <param name="requestParser">An <see cref="IRequestParser"/> instance used to parse image requests for commands.</param>
        /// <param name="resolvers">A collection of <see cref="IImageProvider"/> instances used to resolve images.</param>
        /// <param name="processors">A collection of <see cref="IImageWebProcessor"/> instances used to process images.</param>
        /// <param name="cache">An <see cref="IImageCache"/> instance used for caching images.</param>
        /// <param name="cacheKey">An <see cref="ICacheKey"/> instance used for creating cache keys.</param>
        /// <param name="cacheHash">An <see cref="ICacheHash"/>instance used for calculating cached file names.</param>
        /// <param name="commandParser">The command parser.</param>
        /// <param name="formatUtilities">Contains various format helper methods based on the current configuration.</param>
        /// <param name="asyncKeyLock">The async key lock.</param>
        /// <param name="requestAuthorizationUtilities">Contains helpers that allow authorization of image requests.</param>
        public ImageSharpMiddleware(
            RequestDelegate next,
            IOptions<ImageSharpMiddlewareOptions> options,
            ILoggerFactory loggerFactory,
            IRequestParser requestParser,
            IEnumerable<IImageProvider> resolvers,
            IEnumerable<IImageWebProcessor> processors,
            IImageCache cache,
            ICacheKey cacheKey,
            ICacheHash cacheHash,
            CommandParser commandParser,
            FormatUtilities formatUtilities,
            AsyncKeyReaderWriterLock<string> asyncKeyLock,
            RequestAuthorizationUtilities requestAuthorizationUtilities)
        {
            Guard.NotNull(next, nameof(next));
            Guard.NotNull(options, nameof(options));
            Guard.NotNull(loggerFactory, nameof(loggerFactory));
            Guard.NotNull(requestParser, nameof(requestParser));
            Guard.NotNull(resolvers, nameof(resolvers));
            Guard.NotNull(processors, nameof(processors));
            Guard.NotNull(cache, nameof(cache));
            Guard.NotNull(cacheKey, nameof(cacheKey));
            Guard.NotNull(cacheHash, nameof(cacheHash));
            Guard.NotNull(commandParser, nameof(commandParser));
            Guard.NotNull(formatUtilities, nameof(formatUtilities));
            Guard.NotNull(asyncKeyLock, nameof(asyncKeyLock));
            Guard.NotNull(requestAuthorizationUtilities, nameof(requestAuthorizationUtilities));

            this.next = next;
            this.options = options.Value;
            this.requestParser = requestParser;
            this.providers = resolvers as IImageProvider[] ?? resolvers.ToArray();
            this.processors = processors as IImageWebProcessor[] ?? processors.ToArray();
            this.cache = cache;
            this.cacheKey = cacheKey;
            this.cacheHash = cacheHash;
            this.commandParser = commandParser;
            this.parserCulture = this.options.UseInvariantParsingCulture
                ? CultureInfo.InvariantCulture
                : CultureInfo.CurrentCulture;

            this.logger = loggerFactory.CreateLogger<ImageSharpMiddleware>();
            this.formatUtilities = formatUtilities;
            this.asyncKeyLock = asyncKeyLock;
            this.authorizationUtilities = requestAuthorizationUtilities;
        }
=======
    private static readonly ConcurrentTLruCache<string, ImageMetadata> SourceMetadataLru
        = new(1024, TimeSpan.FromSeconds(30));
>>>>>>> d91883f9

    /// <summary>
    /// Used to temporarily store cache resolver reads to reduce the overhead of cache lookups.
    /// </summary>
    private static readonly ConcurrentTLruCache<string, (IImageCacheResolver, ImageCacheMetadata)> CacheResolverLru
        = new(1024, TimeSpan.FromSeconds(30));

    /// <summary>
    /// Used to temporarily store cached HMAC-s to reduce the overhead of HMAC token generation.
    /// </summary>
    private static readonly ConcurrentTLruCache<string, string> HMACTokenLru
        = new(1024, TimeSpan.FromSeconds(30));

    /// <summary>
    /// The function processing the Http request.
    /// </summary>
    private readonly RequestDelegate next;

    /// <summary>
    /// The configuration options.
    /// </summary>
    private readonly ImageSharpMiddlewareOptions options;

<<<<<<< HEAD
            // First check for a HMAC token and capture before the command is stripped out.
            byte[] secret = this.options.HMACSecretKey;
            bool checkHMAC = false;
            string token = null;
            if (secret?.Length > 0)
            {
                checkHMAC = true;
                token = commands.GetValueOrDefault(RequestAuthorizationUtilities.TokenCommand);
            }
=======
    /// <summary>
    /// The type used for performing logging.
    /// </summary>
    private readonly ILogger logger;
>>>>>>> d91883f9

    /// <summary>
    /// The parser for parsing commands from the current request.
    /// </summary>
    private readonly IRequestParser requestParser;

    /// <summary>
    /// The collection of image providers.
    /// </summary>
    private readonly IImageProvider[] providers;

    /// <summary>
    /// The collection of image processors.
    /// </summary>
    private readonly IImageWebProcessor[] processors;

    /// <summary>
    /// The cache key.
    /// </summary>
    private readonly ICacheKey cacheKey;

    /// <summary>
    /// The image cache.
    /// </summary>
    private readonly IImageCache cache;

    /// <summary>
    /// The hashing implementation to use when generating cached file names.
    /// </summary>
    private readonly ICacheHash cacheHash;

    /// <summary>
    /// Contains various helper methods based on the current configuration.
    /// </summary>
    private readonly FormatUtilities formatUtilities;

    /// <summary>
    /// Used to parse processing commands.
    /// </summary>
    private readonly CommandParser commandParser;

    /// <summary>
    /// The culture to use when parsing processing commands.
    /// </summary>
    private readonly CultureInfo parserCulture;

    /// <summary>
    /// The lock used to prevent concurrent processing of the same exact image request.
    /// </summary>
    private readonly AsyncKeyReaderWriterLock<string> asyncKeyLock;

    /// <summary>
    /// Contains helpers that allow authorization of image requests.
    /// </summary>
    private readonly ImageSharpRequestAuthorizationUtilities authorizationUtilities;

    /// <summary>
    /// Initializes a new instance of the <see cref="ImageSharpMiddleware"/> class.
    /// </summary>
    /// <param name="next">The next middleware in the pipeline.</param>
    /// <param name="options">The middleware configuration options.</param>
    /// <param name="loggerFactory">An <see cref="ILoggerFactory"/> instance used to create loggers.</param>
    /// <param name="requestParser">An <see cref="IRequestParser"/> instance used to parse image requests for commands.</param>
    /// <param name="resolvers">A collection of <see cref="IImageProvider"/> instances used to resolve images.</param>
    /// <param name="processors">A collection of <see cref="IImageWebProcessor"/> instances used to process images.</param>
    /// <param name="cache">An <see cref="IImageCache"/> instance used for caching images.</param>
    /// <param name="cacheKey">An <see cref="ICacheKey"/> instance used for creating cache keys.</param>
    /// <param name="cacheHash">An <see cref="ICacheHash"/>instance used for calculating cached file names.</param>
    /// <param name="commandParser">The command parser.</param>
    /// <param name="formatUtilities">Contains various format helper methods based on the current configuration.</param>
    /// <param name="asyncKeyLock">The async key lock.</param>
    /// <param name="requestAuthorizationUtilities">Contains helpers that allow authorization of image requests.</param>
    public ImageSharpMiddleware(
        RequestDelegate next,
        IOptions<ImageSharpMiddlewareOptions> options,
        ILoggerFactory loggerFactory,
        IRequestParser requestParser,
        IEnumerable<IImageProvider> resolvers,
        IEnumerable<IImageWebProcessor> processors,
        IImageCache cache,
        ICacheKey cacheKey,
        ICacheHash cacheHash,
        CommandParser commandParser,
        FormatUtilities formatUtilities,
        AsyncKeyReaderWriterLock<string> asyncKeyLock,
        ImageSharpRequestAuthorizationUtilities requestAuthorizationUtilities)
    {
        Guard.NotNull(next, nameof(next));
        Guard.NotNull(options, nameof(options));
        Guard.NotNull(loggerFactory, nameof(loggerFactory));
        Guard.NotNull(requestParser, nameof(requestParser));
        Guard.NotNull(resolvers, nameof(resolvers));
        Guard.NotNull(processors, nameof(processors));
        Guard.NotNull(cache, nameof(cache));
        Guard.NotNull(cacheKey, nameof(cacheKey));
        Guard.NotNull(cacheHash, nameof(cacheHash));
        Guard.NotNull(commandParser, nameof(commandParser));
        Guard.NotNull(formatUtilities, nameof(formatUtilities));
        Guard.NotNull(asyncKeyLock, nameof(asyncKeyLock));
        Guard.NotNull(requestAuthorizationUtilities, nameof(requestAuthorizationUtilities));

        this.next = next;
        this.options = options.Value;
        this.requestParser = requestParser;
        this.providers = resolvers as IImageProvider[] ?? resolvers.ToArray();
        this.processors = processors as IImageWebProcessor[] ?? processors.ToArray();
        this.cache = cache;
        this.cacheKey = cacheKey;
        this.cacheHash = cacheHash;
        this.commandParser = commandParser;
        this.parserCulture = this.options.UseInvariantParsingCulture
            ? CultureInfo.InvariantCulture
            : CultureInfo.CurrentCulture;

        this.logger = loggerFactory.CreateLogger<ImageSharpMiddleware>();
        this.formatUtilities = formatUtilities;
        this.asyncKeyLock = asyncKeyLock;
        this.authorizationUtilities = requestAuthorizationUtilities;
    }

    /// <summary>
    /// Performs operations upon the current request.
    /// </summary>
    /// <param name="httpContext">The current HTTP request context.</param>
    /// <returns>The <see cref="Task"/>.</returns>
    public Task Invoke(HttpContext httpContext) => this.Invoke(httpContext, false);

    private async Task Invoke(HttpContext httpContext, bool retry)
    {
        // Get the correct provider for the request
        IImageProvider provider = null;
        foreach (IImageProvider resolver in this.providers)
        {
            if (resolver.Match(httpContext))
            {
                provider = resolver;
                break;
            }
        }

        if (provider?.IsValidRequest(httpContext) != true)
        {
            // Nothing to do. call the next delegate/middleware in the pipeline
            await this.next(httpContext);
            return;
        }

        CommandCollection commands = this.requestParser.ParseRequestCommands(httpContext);

        // First check for a HMAC token and capture before the command is stripped out.
        byte[] secret = this.options.HMACSecretKey;
        bool checkHMAC = false;
        string token = null;
        if (secret?.Length > 0)
        {
            checkHMAC = true;
            token = commands.GetValueOrDefault(ImageSharpRequestAuthorizationUtilities.TokenCommand);
        }

        this.authorizationUtilities.StripUnknownCommands(commands);
        ImageCommandContext imageCommandContext = new(httpContext, commands, this.commandParser, this.parserCulture);

        // At this point we know that this is an image request so should attempt to compute a validating HMAC.
        string hmac = null;
        if (checkHMAC && token != null)
        {
            // Generate and cache a HMAC to validate against based upon the current valid commands from the request.
            //
            // If the command collection differs following the stripping of invalid commands prior to this point then this will mean
            // the token will not match our validating HMAC, however, this would be indicative of an attack and should be treated as such.
            //
            // As a rule all image requests should contain valid commands only.
            // Key generation uses string.Create under the hood with very low allocation so should be good enough as a cache key.
            hmac = await HMACTokenLru.GetOrAddAsync(
                httpContext.Request.GetEncodedUrl(),
                _ => this.authorizationUtilities.ComputeHMACAsync(imageCommandContext));
        }

        await this.options.OnParseCommandsAsync.Invoke(imageCommandContext);

        if (commands.Count == 0 && provider?.ProcessingBehavior != ProcessingBehavior.All)
        {
            // Nothing to do. call the next delegate/middleware in the pipeline
            await this.next(httpContext);
            return;
        }

        // At this point we know that this is an image request designed for processing via this middleware.
        // Check for a token if required and reject if invalid.
        if (checkHMAC)
        {
            if (token == null || hmac != token)
            {
                SetBadRequest(httpContext);
                return;
            }
        }

        IImageResolver sourceImageResolver = await provider.GetAsync(httpContext);

        if (sourceImageResolver is null)
        {
            // Log the error but let the pipeline handle the 404
            // by calling the next delegate/middleware in the pipeline.
            this.logger.LogImageResolveFailed(httpContext.Request.GetDisplayUrl());
            await this.next(httpContext);
            return;
        }

        await this.ProcessRequestAsync(
            httpContext,
            sourceImageResolver,
            new ImageContext(httpContext, this.options),
            commands,
            retry);
    }

    private static void SetBadRequest(HttpContext httpContext)
    {
        // We return a 400 rather than a 401 as we do not want to prompt follow up requests.
        // We don't log the error to avoid attempts at log poisoning.
        httpContext.Response.Clear();
        httpContext.Response.StatusCode = StatusCodes.Status400BadRequest;
    }

    private async Task ProcessRequestAsync(
        HttpContext httpContext,
        IImageResolver sourceImageResolver,
        ImageContext imageContext,
        CommandCollection commands,
        bool retry)
    {
        // Create a hashed cache key
        string key = this.cacheHash.Create(
            this.cacheKey.Create(httpContext, commands),
            this.options.CacheHashLength);

        // Check the cache, if present, not out of date and not requiring an update
        // we'll simply serve the file from there.
        ImageWorkerResult readResult = default;
        using (await this.asyncKeyLock.ReaderLockAsync(key))
        {
            readResult = await this.IsNewOrUpdatedAsync(sourceImageResolver, key);
        }

        if (!readResult.IsNewOrUpdated)
        {
            await this.SendResponseAsync(httpContext, imageContext, key, readResult.CacheImageMetadata, readResult.Resolver, null, retry);
            return;
        }

        // Not cached, or is updated? Let's get it from the image resolver.
        ImageMetadata sourceImageMetadata = readResult.SourceImageMetadata;

        // Enter an asynchronous write worker which prevents multiple writes and delays any reads for the same request.
        // This reduces the overheads of unnecessary processing.
        RecyclableMemoryStream outStream = null;
        try
        {
            Task<IDisposable> takeLockTask = this.asyncKeyLock.WriterLockAsync(key);
            bool lockWasAlreadyHeld = takeLockTask.Status != TaskStatus.RanToCompletion;
            using (await takeLockTask)
            {
                // If the lock was already held, then that means there's a chance another worker has already
                // processed this same request and the value may now be available in the cache, so check
                // the cache one more time
                if (lockWasAlreadyHeld)
                {
                    readResult = await this.IsNewOrUpdatedAsync(sourceImageResolver, key);
                }

                if (readResult.IsNewOrUpdated)
                {
                    try
                    {
                        ImageCacheMetadata cachedImageMetadata = default;
                        outStream = new RecyclableMemoryStream(this.options.MemoryStreamManager);
                        IImageFormat format;

                        // 14.9.3 CacheControl Max-Age
                        // Check to see if the source metadata has a CacheControl Max-Age value
                        // and use it to override the default max age from our options.
                        TimeSpan maxAge = this.options.BrowserMaxAge;
                        if (!sourceImageMetadata.CacheControlMaxAge.Equals(TimeSpan.MinValue))
                        {
                            maxAge = sourceImageMetadata.CacheControlMaxAge;
                        }

                        using (Stream inStream = await sourceImageResolver.OpenReadAsync())
                        {
                            // No commands? We simply copy the stream across.
                            if (commands.Count == 0)
                            {
                                await inStream.CopyToAsync(outStream);
                                outStream.Position = 0;
                                format = await Image.DetectFormatAsync(this.options.Configuration, outStream);
                            }
                            else
                            {
                                FormattedImage image = null;
                                try
                                {
                                    // Now we can finally process the image.
                                    // We first sort the processor collection by command order then use that collection to determine whether the decoded image pixel format
                                    // explicitly requires an alpha component in order to allow correct processing.
                                    //
                                    // The non-generic variant will decode to the correct pixel format based upon the encoded image metadata which can yield
                                    // massive memory savings.
                                    IReadOnlyList<(int Index, IImageWebProcessor Processor)> sortedProcessors = this.processors.OrderBySupportedCommands(commands);
                                    bool requiresAlpha = sortedProcessors.RequiresTrueColorPixelFormat(commands, this.commandParser, this.parserCulture);

                                    if (requiresAlpha)
                                    {
                                        image = await FormattedImage.LoadAsync<Rgba32>(this.options.Configuration, inStream);
                                    }
                                    else
                                    {
                                        image = await FormattedImage.LoadAsync(this.options.Configuration, inStream);
                                    }

                                    image.Process(
                                        this.logger,
                                        sortedProcessors,
                                        commands,
                                        this.commandParser,
                                        this.parserCulture);

                                    await this.options.OnBeforeSaveAsync.Invoke(image);

                                    image.Save(outStream);
                                    format = image.Format;
                                }
                                finally
                                {
                                    image?.Dispose();
                                }
                            }
                        }

                        // Allow for any further optimization of the image.
                        outStream.Position = 0;
                        string contentType = format.DefaultMimeType;
                        string extension = this.formatUtilities.GetExtensionFromContentType(contentType);
                        await this.options.OnProcessedAsync.Invoke(new ImageProcessingContext(httpContext, outStream, commands, contentType, extension));
                        outStream.Position = 0;

                        cachedImageMetadata = new ImageCacheMetadata(
                            sourceImageMetadata.LastWriteTimeUtc,
                            DateTime.UtcNow,
                            contentType,
                            maxAge,
                            outStream.Length);

                        // Save the image to the cache and send the response to the caller.
                        await this.cache.SetAsync(key, outStream, cachedImageMetadata);
                        outStream.Position = 0;

                        // Remove any resolver from the cache so we always resolve next request
                        // for the same key.
                        CacheResolverLru.TryRemove(key);

                        readResult = new ImageWorkerResult(cachedImageMetadata, null);
                    }
                    catch (Exception ex)
                    {
                        // Log the error internally then rethrow.
                        // We don't call next here, the pipeline will automatically handle it
                        this.logger.LogImageProcessingFailed(imageContext.GetDisplayUrl(), ex);
                        throw;
                    }
                }
            }

            await this.SendResponseAsync(httpContext, imageContext, key, readResult.CacheImageMetadata, readResult.Resolver, outStream, retry);
        }
        finally
        {
            await StreamDisposeAsync(outStream);
        }
    }

    private static ValueTask StreamDisposeAsync(Stream stream)
    {
        if (stream is null)
        {
            return default;
        }

        return stream.DisposeAsync();
    }

    private async Task<ImageWorkerResult> IsNewOrUpdatedAsync(
        IImageResolver sourceImageResolver,
        string key)
    {
        // Get the source metadata for processing, storing the result for future checks.
        ImageMetadata sourceImageMetadata = await
            SourceMetadataLru.GetOrAddAsync(
                key,
                _ => sourceImageResolver.GetMetaDataAsync());

        // Check to see if the cache contains this image.
        // If not, we return early. No further checks necessary.
        (IImageCacheResolver ImageCacheResolver, ImageCacheMetadata ImageCacheMetadata) cachedImage = await
            CacheResolverLru.GetOrAddAsync(
                key,
                async k =>
                {
                    IImageCacheResolver resolver = await this.cache.GetAsync(k);
                    ImageCacheMetadata metadata = default;
                    if (resolver != null)
                    {
                        metadata = await resolver.GetMetaDataAsync();
                    }

                    return (resolver, metadata);
                });

        if (cachedImage.ImageCacheResolver is null)
        {
            // Remove the null resolver from the store.
            CacheResolverLru.TryRemove(key);

            return new ImageWorkerResult(sourceImageMetadata);
        }

        // Has the cached image expired?
        // Or has the source image changed since the image was last cached?
        if (cachedImage.ImageCacheMetadata.ContentLength == 0 // Fix for old cache without length property
            || cachedImage.ImageCacheMetadata.CacheLastWriteTimeUtc <= (DateTimeOffset.UtcNow - this.options.CacheMaxAge)
            || cachedImage.ImageCacheMetadata.SourceLastWriteTimeUtc != sourceImageMetadata.LastWriteTimeUtc)
        {
            // We want to remove the resolver from the store so that the next check gets the updated file.
            CacheResolverLru.TryRemove(key);
            return new ImageWorkerResult(sourceImageMetadata);
        }

        // The image is cached. Return the cached image so multiple callers can write a response.
        return new ImageWorkerResult(sourceImageMetadata, cachedImage.ImageCacheMetadata, cachedImage.ImageCacheResolver);
    }

    private async Task SendResponseAsync(
        HttpContext httpContext,
        ImageContext imageContext,
        string key,
        ImageCacheMetadata metadata,
        IImageCacheResolver cacheResolver,
        Stream stream,
        bool retry)
    {
        imageContext.ComprehendRequestHeaders(metadata.CacheLastWriteTimeUtc, metadata.ContentLength);

        switch (imageContext.GetPreconditionState())
        {
            case ImageContext.PreconditionState.Unspecified:
            case ImageContext.PreconditionState.ShouldProcess:
                if (imageContext.IsHeadRequest())
                {
                    await imageContext.SendStatusAsync(ResponseConstants.Status200Ok, metadata);
                    return;
                }

                this.logger.LogImageServed(imageContext.GetDisplayUrl(), key);

                // If stream is not null, then send it directly. Otherwise, use the cacheResolver
                // to load from the cache.
                if (stream != null)
                {
                    await imageContext.SendAsync(stream, metadata);
                }
                else
                {
                    try
                    {
                        using Stream cacheStream = await cacheResolver.OpenReadAsync();
                        await imageContext.SendAsync(cacheStream, metadata);
                    }
                    catch (Exception ex)
                    {
                        if (!retry)
                        {
                            // The image has failed to be returned from the cache.
                            // This can happen if the cached image has been physically deleted but the item is still in the LRU cache.
                            // We'll retry running the request again in it's entirety. This ensures any changes to the source are tracked also.
                            CacheResolverLru.TryRemove(key);
                            await this.Invoke(httpContext, true);
                            return;
                        }

                        // We've already tried to run this request before.
                        // Log the error internally then rethrow.
                        // We don't call next here, the pipeline will automatically handle it
                        this.logger.LogImageProcessingFailed(imageContext.GetDisplayUrl(), ex);
                        throw;
                    }
                }

                return;

            case ImageContext.PreconditionState.NotModified:
                this.logger.LogImageNotModified(imageContext.GetDisplayUrl());
                await imageContext.SendStatusAsync(ResponseConstants.Status304NotModified, metadata);
                return;

            case ImageContext.PreconditionState.PreconditionFailed:
                this.logger.LogImagePreconditionFailed(imageContext.GetDisplayUrl());
                await imageContext.SendStatusAsync(ResponseConstants.Status412PreconditionFailed, metadata);
                return;
            default:
                NotImplementedException exception = new(imageContext.GetPreconditionState().ToString());
                Debug.Fail(exception.ToString());
                throw exception;
        }
    }
}<|MERGE_RESOLUTION|>--- conflicted
+++ resolved
@@ -1,9 +1,13 @@
 // Copyright (c) Six Labors.
-// Licensed under the Six Labors Split License.
-#nullable disable
-
+// Licensed under the Apache License, Version 2.0.
+
+using System;
+using System.Collections.Generic;
 using System.Diagnostics;
 using System.Globalization;
+using System.IO;
+using System.Linq;
+using System.Threading.Tasks;
 using Microsoft.AspNetCore.Http;
 using Microsoft.AspNetCore.Http.Extensions;
 using Microsoft.Extensions.Logging;
@@ -18,17 +22,11 @@
 using SixLabors.ImageSharp.Web.Resolvers;
 using SixLabors.ImageSharp.Web.Synchronization;
 
-namespace SixLabors.ImageSharp.Web.Middleware;
-
-/// <summary>
-/// Middleware for handling the processing of images via image requests.
-/// </summary>
-public class ImageSharpMiddleware
+namespace SixLabors.ImageSharp.Web.Middleware
 {
     /// <summary>
-    /// Used to temporarily store source metadata reads to reduce the overhead of cache lookups.
+    /// Middleware for handling the processing of images via image requests.
     /// </summary>
-<<<<<<< HEAD
     public class ImageSharpMiddleware
     {
         /// <summary>
@@ -182,34 +180,36 @@
             this.asyncKeyLock = asyncKeyLock;
             this.authorizationUtilities = requestAuthorizationUtilities;
         }
-=======
-    private static readonly ConcurrentTLruCache<string, ImageMetadata> SourceMetadataLru
-        = new(1024, TimeSpan.FromSeconds(30));
->>>>>>> d91883f9
-
-    /// <summary>
-    /// Used to temporarily store cache resolver reads to reduce the overhead of cache lookups.
-    /// </summary>
-    private static readonly ConcurrentTLruCache<string, (IImageCacheResolver, ImageCacheMetadata)> CacheResolverLru
-        = new(1024, TimeSpan.FromSeconds(30));
-
-    /// <summary>
-    /// Used to temporarily store cached HMAC-s to reduce the overhead of HMAC token generation.
-    /// </summary>
-    private static readonly ConcurrentTLruCache<string, string> HMACTokenLru
-        = new(1024, TimeSpan.FromSeconds(30));
-
-    /// <summary>
-    /// The function processing the Http request.
-    /// </summary>
-    private readonly RequestDelegate next;
-
-    /// <summary>
-    /// The configuration options.
-    /// </summary>
-    private readonly ImageSharpMiddlewareOptions options;
-
-<<<<<<< HEAD
+
+        /// <summary>
+        /// Performs operations upon the current request.
+        /// </summary>
+        /// <param name="httpContext">The current HTTP request context.</param>
+        /// <returns>The <see cref="Task"/>.</returns>
+        public Task Invoke(HttpContext httpContext) => this.Invoke(httpContext, false);
+
+        private async Task Invoke(HttpContext httpContext, bool retry)
+        {
+            // Get the correct provider for the request
+            IImageProvider provider = null;
+            foreach (IImageProvider resolver in this.providers)
+            {
+                if (resolver.Match(httpContext))
+                {
+                    provider = resolver;
+                    break;
+                }
+            }
+
+            if (provider?.IsValidRequest(httpContext) != true)
+            {
+                // Nothing to do. call the next delegate/middleware in the pipeline
+                await this.next(httpContext);
+                return;
+            }
+
+            CommandCollection commands = this.requestParser.ParseRequestCommands(httpContext);
+
             // First check for a HMAC token and capture before the command is stripped out.
             byte[] secret = this.options.HMACSecretKey;
             bool checkHMAC = false;
@@ -219,524 +219,361 @@
                 checkHMAC = true;
                 token = commands.GetValueOrDefault(RequestAuthorizationUtilities.TokenCommand);
             }
-=======
-    /// <summary>
-    /// The type used for performing logging.
-    /// </summary>
-    private readonly ILogger logger;
->>>>>>> d91883f9
-
-    /// <summary>
-    /// The parser for parsing commands from the current request.
-    /// </summary>
-    private readonly IRequestParser requestParser;
-
-    /// <summary>
-    /// The collection of image providers.
-    /// </summary>
-    private readonly IImageProvider[] providers;
-
-    /// <summary>
-    /// The collection of image processors.
-    /// </summary>
-    private readonly IImageWebProcessor[] processors;
-
-    /// <summary>
-    /// The cache key.
-    /// </summary>
-    private readonly ICacheKey cacheKey;
-
-    /// <summary>
-    /// The image cache.
-    /// </summary>
-    private readonly IImageCache cache;
-
-    /// <summary>
-    /// The hashing implementation to use when generating cached file names.
-    /// </summary>
-    private readonly ICacheHash cacheHash;
-
-    /// <summary>
-    /// Contains various helper methods based on the current configuration.
-    /// </summary>
-    private readonly FormatUtilities formatUtilities;
-
-    /// <summary>
-    /// Used to parse processing commands.
-    /// </summary>
-    private readonly CommandParser commandParser;
-
-    /// <summary>
-    /// The culture to use when parsing processing commands.
-    /// </summary>
-    private readonly CultureInfo parserCulture;
-
-    /// <summary>
-    /// The lock used to prevent concurrent processing of the same exact image request.
-    /// </summary>
-    private readonly AsyncKeyReaderWriterLock<string> asyncKeyLock;
-
-    /// <summary>
-    /// Contains helpers that allow authorization of image requests.
-    /// </summary>
-    private readonly ImageSharpRequestAuthorizationUtilities authorizationUtilities;
-
-    /// <summary>
-    /// Initializes a new instance of the <see cref="ImageSharpMiddleware"/> class.
-    /// </summary>
-    /// <param name="next">The next middleware in the pipeline.</param>
-    /// <param name="options">The middleware configuration options.</param>
-    /// <param name="loggerFactory">An <see cref="ILoggerFactory"/> instance used to create loggers.</param>
-    /// <param name="requestParser">An <see cref="IRequestParser"/> instance used to parse image requests for commands.</param>
-    /// <param name="resolvers">A collection of <see cref="IImageProvider"/> instances used to resolve images.</param>
-    /// <param name="processors">A collection of <see cref="IImageWebProcessor"/> instances used to process images.</param>
-    /// <param name="cache">An <see cref="IImageCache"/> instance used for caching images.</param>
-    /// <param name="cacheKey">An <see cref="ICacheKey"/> instance used for creating cache keys.</param>
-    /// <param name="cacheHash">An <see cref="ICacheHash"/>instance used for calculating cached file names.</param>
-    /// <param name="commandParser">The command parser.</param>
-    /// <param name="formatUtilities">Contains various format helper methods based on the current configuration.</param>
-    /// <param name="asyncKeyLock">The async key lock.</param>
-    /// <param name="requestAuthorizationUtilities">Contains helpers that allow authorization of image requests.</param>
-    public ImageSharpMiddleware(
-        RequestDelegate next,
-        IOptions<ImageSharpMiddlewareOptions> options,
-        ILoggerFactory loggerFactory,
-        IRequestParser requestParser,
-        IEnumerable<IImageProvider> resolvers,
-        IEnumerable<IImageWebProcessor> processors,
-        IImageCache cache,
-        ICacheKey cacheKey,
-        ICacheHash cacheHash,
-        CommandParser commandParser,
-        FormatUtilities formatUtilities,
-        AsyncKeyReaderWriterLock<string> asyncKeyLock,
-        ImageSharpRequestAuthorizationUtilities requestAuthorizationUtilities)
-    {
-        Guard.NotNull(next, nameof(next));
-        Guard.NotNull(options, nameof(options));
-        Guard.NotNull(loggerFactory, nameof(loggerFactory));
-        Guard.NotNull(requestParser, nameof(requestParser));
-        Guard.NotNull(resolvers, nameof(resolvers));
-        Guard.NotNull(processors, nameof(processors));
-        Guard.NotNull(cache, nameof(cache));
-        Guard.NotNull(cacheKey, nameof(cacheKey));
-        Guard.NotNull(cacheHash, nameof(cacheHash));
-        Guard.NotNull(commandParser, nameof(commandParser));
-        Guard.NotNull(formatUtilities, nameof(formatUtilities));
-        Guard.NotNull(asyncKeyLock, nameof(asyncKeyLock));
-        Guard.NotNull(requestAuthorizationUtilities, nameof(requestAuthorizationUtilities));
-
-        this.next = next;
-        this.options = options.Value;
-        this.requestParser = requestParser;
-        this.providers = resolvers as IImageProvider[] ?? resolvers.ToArray();
-        this.processors = processors as IImageWebProcessor[] ?? processors.ToArray();
-        this.cache = cache;
-        this.cacheKey = cacheKey;
-        this.cacheHash = cacheHash;
-        this.commandParser = commandParser;
-        this.parserCulture = this.options.UseInvariantParsingCulture
-            ? CultureInfo.InvariantCulture
-            : CultureInfo.CurrentCulture;
-
-        this.logger = loggerFactory.CreateLogger<ImageSharpMiddleware>();
-        this.formatUtilities = formatUtilities;
-        this.asyncKeyLock = asyncKeyLock;
-        this.authorizationUtilities = requestAuthorizationUtilities;
-    }
-
-    /// <summary>
-    /// Performs operations upon the current request.
-    /// </summary>
-    /// <param name="httpContext">The current HTTP request context.</param>
-    /// <returns>The <see cref="Task"/>.</returns>
-    public Task Invoke(HttpContext httpContext) => this.Invoke(httpContext, false);
-
-    private async Task Invoke(HttpContext httpContext, bool retry)
-    {
-        // Get the correct provider for the request
-        IImageProvider provider = null;
-        foreach (IImageProvider resolver in this.providers)
-        {
-            if (resolver.Match(httpContext))
-            {
-                provider = resolver;
-                break;
-            }
-        }
-
-        if (provider?.IsValidRequest(httpContext) != true)
-        {
-            // Nothing to do. call the next delegate/middleware in the pipeline
-            await this.next(httpContext);
-            return;
-        }
-
-        CommandCollection commands = this.requestParser.ParseRequestCommands(httpContext);
-
-        // First check for a HMAC token and capture before the command is stripped out.
-        byte[] secret = this.options.HMACSecretKey;
-        bool checkHMAC = false;
-        string token = null;
-        if (secret?.Length > 0)
-        {
-            checkHMAC = true;
-            token = commands.GetValueOrDefault(ImageSharpRequestAuthorizationUtilities.TokenCommand);
-        }
-
-        this.authorizationUtilities.StripUnknownCommands(commands);
-        ImageCommandContext imageCommandContext = new(httpContext, commands, this.commandParser, this.parserCulture);
-
-        // At this point we know that this is an image request so should attempt to compute a validating HMAC.
-        string hmac = null;
-        if (checkHMAC && token != null)
-        {
-            // Generate and cache a HMAC to validate against based upon the current valid commands from the request.
-            //
-            // If the command collection differs following the stripping of invalid commands prior to this point then this will mean
-            // the token will not match our validating HMAC, however, this would be indicative of an attack and should be treated as such.
-            //
-            // As a rule all image requests should contain valid commands only.
-            // Key generation uses string.Create under the hood with very low allocation so should be good enough as a cache key.
-            hmac = await HMACTokenLru.GetOrAddAsync(
-                httpContext.Request.GetEncodedUrl(),
-                _ => this.authorizationUtilities.ComputeHMACAsync(imageCommandContext));
-        }
-
-        await this.options.OnParseCommandsAsync.Invoke(imageCommandContext);
-
-        if (commands.Count == 0 && provider?.ProcessingBehavior != ProcessingBehavior.All)
-        {
-            // Nothing to do. call the next delegate/middleware in the pipeline
-            await this.next(httpContext);
-            return;
-        }
-
-        // At this point we know that this is an image request designed for processing via this middleware.
-        // Check for a token if required and reject if invalid.
-        if (checkHMAC)
-        {
-            if (token == null || hmac != token)
-            {
-                SetBadRequest(httpContext);
+
+            this.authorizationUtilities.StripUnknownCommands(commands);
+            ImageCommandContext imageCommandContext = new(httpContext, commands, this.commandParser, this.parserCulture);
+
+            // At this point we know that this is an image request so should attempt to compute a validating HMAC.
+            string hmac = null;
+            if (checkHMAC && token != null)
+            {
+                // Generate and cache a HMAC to validate against based upon the current valid commands from the request.
+                //
+                // If the command collection differs following the stripping of invalid commands prior to this point then this will mean
+                // the token will not match our validating HMAC, however, this would be indicative of an attack and should be treated as such.
+                //
+                // As a rule all image requests should contain valid commands only.
+                // Key generation uses string.Create under the hood with very low allocation so should be good enough as a cache key.
+                hmac = await HMACTokenLru.GetOrAddAsync(
+                    httpContext.Request.GetEncodedUrl(),
+                    _ => this.authorizationUtilities.ComputeHMACAsync(imageCommandContext));
+            }
+
+            await this.options.OnParseCommandsAsync.Invoke(imageCommandContext);
+
+            if (commands.Count == 0 && provider?.ProcessingBehavior != ProcessingBehavior.All)
+            {
+                // Nothing to do. call the next delegate/middleware in the pipeline
+                await this.next(httpContext);
                 return;
             }
-        }
-
-        IImageResolver sourceImageResolver = await provider.GetAsync(httpContext);
-
-        if (sourceImageResolver is null)
-        {
-            // Log the error but let the pipeline handle the 404
-            // by calling the next delegate/middleware in the pipeline.
-            this.logger.LogImageResolveFailed(httpContext.Request.GetDisplayUrl());
-            await this.next(httpContext);
-            return;
-        }
-
-        await this.ProcessRequestAsync(
-            httpContext,
-            sourceImageResolver,
-            new ImageContext(httpContext, this.options),
-            commands,
-            retry);
-    }
-
-    private static void SetBadRequest(HttpContext httpContext)
-    {
-        // We return a 400 rather than a 401 as we do not want to prompt follow up requests.
-        // We don't log the error to avoid attempts at log poisoning.
-        httpContext.Response.Clear();
-        httpContext.Response.StatusCode = StatusCodes.Status400BadRequest;
-    }
-
-    private async Task ProcessRequestAsync(
-        HttpContext httpContext,
-        IImageResolver sourceImageResolver,
-        ImageContext imageContext,
-        CommandCollection commands,
-        bool retry)
-    {
-        // Create a hashed cache key
-        string key = this.cacheHash.Create(
-            this.cacheKey.Create(httpContext, commands),
-            this.options.CacheHashLength);
-
-        // Check the cache, if present, not out of date and not requiring an update
-        // we'll simply serve the file from there.
-        ImageWorkerResult readResult = default;
-        using (await this.asyncKeyLock.ReaderLockAsync(key))
-        {
-            readResult = await this.IsNewOrUpdatedAsync(sourceImageResolver, key);
-        }
-
-        if (!readResult.IsNewOrUpdated)
-        {
-            await this.SendResponseAsync(httpContext, imageContext, key, readResult.CacheImageMetadata, readResult.Resolver, null, retry);
-            return;
-        }
-
-        // Not cached, or is updated? Let's get it from the image resolver.
-        ImageMetadata sourceImageMetadata = readResult.SourceImageMetadata;
-
-        // Enter an asynchronous write worker which prevents multiple writes and delays any reads for the same request.
-        // This reduces the overheads of unnecessary processing.
-        RecyclableMemoryStream outStream = null;
-        try
-        {
-            Task<IDisposable> takeLockTask = this.asyncKeyLock.WriterLockAsync(key);
-            bool lockWasAlreadyHeld = takeLockTask.Status != TaskStatus.RanToCompletion;
-            using (await takeLockTask)
-            {
-                // If the lock was already held, then that means there's a chance another worker has already
-                // processed this same request and the value may now be available in the cache, so check
-                // the cache one more time
-                if (lockWasAlreadyHeld)
+
+            // At this point we know that this is an image request designed for processing via this middleware.
+            // Check for a token if required and reject if invalid.
+            if (checkHMAC)
+            {
+                if (token == null || hmac != token)
                 {
-                    readResult = await this.IsNewOrUpdatedAsync(sourceImageResolver, key);
+                    SetBadRequest(httpContext);
+                    return;
                 }
-
-                if (readResult.IsNewOrUpdated)
+            }
+
+            IImageResolver sourceImageResolver = await provider.GetAsync(httpContext);
+
+            if (sourceImageResolver is null)
+            {
+                // Log the error but let the pipeline handle the 404
+                // by calling the next delegate/middleware in the pipeline.
+                this.logger.LogImageResolveFailed(httpContext.Request.GetDisplayUrl());
+                await this.next(httpContext);
+                return;
+            }
+
+            await this.ProcessRequestAsync(
+                httpContext,
+                sourceImageResolver,
+                new ImageContext(httpContext, this.options),
+                commands,
+                retry);
+        }
+
+        private static void SetBadRequest(HttpContext httpContext)
+        {
+            // We return a 400 rather than a 401 as we do not want to prompt follow up requests.
+            // We don't log the error to avoid attempts at log poisoning.
+            httpContext.Response.Clear();
+            httpContext.Response.StatusCode = StatusCodes.Status400BadRequest;
+        }
+
+        private async Task ProcessRequestAsync(
+            HttpContext httpContext,
+            IImageResolver sourceImageResolver,
+            ImageContext imageContext,
+            CommandCollection commands,
+            bool retry)
+        {
+            // Create a hashed cache key
+            string key = this.cacheHash.Create(
+                this.cacheKey.Create(httpContext, commands),
+                this.options.CacheHashLength);
+
+            // Check the cache, if present, not out of date and not requiring an update
+            // we'll simply serve the file from there.
+            ImageWorkerResult readResult = default;
+            using (await this.asyncKeyLock.ReaderLockAsync(key))
+            {
+                readResult = await this.IsNewOrUpdatedAsync(sourceImageResolver, key);
+            }
+
+            if (!readResult.IsNewOrUpdated)
+            {
+                await this.SendResponseAsync(httpContext, imageContext, key, readResult.CacheImageMetadata, readResult.Resolver, null, retry);
+                return;
+            }
+
+            // Not cached, or is updated? Let's get it from the image resolver.
+            ImageMetadata sourceImageMetadata = readResult.SourceImageMetadata;
+
+            // Enter an asynchronous write worker which prevents multiple writes and delays any reads for the same request.
+            // This reduces the overheads of unnecessary processing.
+            RecyclableMemoryStream outStream = null;
+            try
+            {
+                Task<IDisposable> takeLockTask = this.asyncKeyLock.WriterLockAsync(key);
+                bool lockWasAlreadyHeld = takeLockTask.Status != TaskStatus.RanToCompletion;
+                using (await takeLockTask)
                 {
-                    try
+                    // If the lock was already held, then that means there's a chance another worker has already
+                    // processed this same request and the value may now be available in the cache, so check
+                    // the cache one more time
+                    if (lockWasAlreadyHeld)
                     {
-                        ImageCacheMetadata cachedImageMetadata = default;
-                        outStream = new RecyclableMemoryStream(this.options.MemoryStreamManager);
-                        IImageFormat format;
-
-                        // 14.9.3 CacheControl Max-Age
-                        // Check to see if the source metadata has a CacheControl Max-Age value
-                        // and use it to override the default max age from our options.
-                        TimeSpan maxAge = this.options.BrowserMaxAge;
-                        if (!sourceImageMetadata.CacheControlMaxAge.Equals(TimeSpan.MinValue))
+                        readResult = await this.IsNewOrUpdatedAsync(sourceImageResolver, key);
+                    }
+
+                    if (readResult.IsNewOrUpdated)
+                    {
+                        try
                         {
-                            maxAge = sourceImageMetadata.CacheControlMaxAge;
-                        }
-
-                        using (Stream inStream = await sourceImageResolver.OpenReadAsync())
-                        {
-                            // No commands? We simply copy the stream across.
-                            if (commands.Count == 0)
+                            ImageCacheMetadata cachedImageMetadata = default;
+                            outStream = new RecyclableMemoryStream(this.options.MemoryStreamManager);
+                            IImageFormat format;
+
+                            // 14.9.3 CacheControl Max-Age
+                            // Check to see if the source metadata has a CacheControl Max-Age value
+                            // and use it to override the default max age from our options.
+                            TimeSpan maxAge = this.options.BrowserMaxAge;
+                            if (!sourceImageMetadata.CacheControlMaxAge.Equals(TimeSpan.MinValue))
                             {
-                                await inStream.CopyToAsync(outStream);
-                                outStream.Position = 0;
-                                format = await Image.DetectFormatAsync(this.options.Configuration, outStream);
+                                maxAge = sourceImageMetadata.CacheControlMaxAge;
                             }
-                            else
+
+                            using (Stream inStream = await sourceImageResolver.OpenReadAsync())
                             {
-                                FormattedImage image = null;
-                                try
+                                // No commands? We simply copy the stream across.
+                                if (commands.Count == 0)
                                 {
-                                    // Now we can finally process the image.
-                                    // We first sort the processor collection by command order then use that collection to determine whether the decoded image pixel format
-                                    // explicitly requires an alpha component in order to allow correct processing.
-                                    //
-                                    // The non-generic variant will decode to the correct pixel format based upon the encoded image metadata which can yield
-                                    // massive memory savings.
-                                    IReadOnlyList<(int Index, IImageWebProcessor Processor)> sortedProcessors = this.processors.OrderBySupportedCommands(commands);
-                                    bool requiresAlpha = sortedProcessors.RequiresTrueColorPixelFormat(commands, this.commandParser, this.parserCulture);
-
-                                    if (requiresAlpha)
+                                    await inStream.CopyToAsync(outStream);
+                                    outStream.Position = 0;
+                                    format = await Image.DetectFormatAsync(this.options.Configuration, outStream);
+                                }
+                                else
+                                {
+                                    FormattedImage image = null;
+                                    try
                                     {
-                                        image = await FormattedImage.LoadAsync<Rgba32>(this.options.Configuration, inStream);
+                                        // Now we can finally process the image.
+                                        // We first sort the processor collection by command order then use that collection to determine whether the decoded image pixel format
+                                        // explicitly requires an alpha component in order to allow correct processing.
+                                        //
+                                        // The non-generic variant will decode to the correct pixel format based upon the encoded image metadata which can yield
+                                        // massive memory savings.
+                                        IReadOnlyList<(int Index, IImageWebProcessor Processor)> sortedProcessors = this.processors.OrderBySupportedCommands(commands);
+                                        bool requiresAlpha = sortedProcessors.RequiresTrueColorPixelFormat(commands, this.commandParser, this.parserCulture);
+
+                                        if (requiresAlpha)
+                                        {
+                                            image = await FormattedImage.LoadAsync<Rgba32>(this.options.Configuration, inStream);
+                                        }
+                                        else
+                                        {
+                                            image = await FormattedImage.LoadAsync(this.options.Configuration, inStream);
+                                        }
+
+                                        image.Process(
+                                            this.logger,
+                                            sortedProcessors,
+                                            commands,
+                                            this.commandParser,
+                                            this.parserCulture);
+
+                                        await this.options.OnBeforeSaveAsync.Invoke(image);
+
+                                        image.Save(outStream);
+                                        format = image.Format;
                                     }
-                                    else
+                                    finally
                                     {
-                                        image = await FormattedImage.LoadAsync(this.options.Configuration, inStream);
+                                        image?.Dispose();
                                     }
-
-                                    image.Process(
-                                        this.logger,
-                                        sortedProcessors,
-                                        commands,
-                                        this.commandParser,
-                                        this.parserCulture);
-
-                                    await this.options.OnBeforeSaveAsync.Invoke(image);
-
-                                    image.Save(outStream);
-                                    format = image.Format;
-                                }
-                                finally
-                                {
-                                    image?.Dispose();
                                 }
                             }
+
+                            // Allow for any further optimization of the image.
+                            outStream.Position = 0;
+                            string contentType = format.DefaultMimeType;
+                            string extension = this.formatUtilities.GetExtensionFromContentType(contentType);
+                            await this.options.OnProcessedAsync.Invoke(new ImageProcessingContext(httpContext, outStream, commands, contentType, extension));
+                            outStream.Position = 0;
+
+                            cachedImageMetadata = new ImageCacheMetadata(
+                                sourceImageMetadata.LastWriteTimeUtc,
+                                DateTime.UtcNow,
+                                contentType,
+                                maxAge,
+                                outStream.Length);
+
+                            // Save the image to the cache and send the response to the caller.
+                            await this.cache.SetAsync(key, outStream, cachedImageMetadata);
+                            outStream.Position = 0;
+
+                            // Remove any resolver from the cache so we always resolve next request
+                            // for the same key.
+                            CacheResolverLru.TryRemove(key);
+
+                            readResult = new ImageWorkerResult(cachedImageMetadata, null);
                         }
-
-                        // Allow for any further optimization of the image.
-                        outStream.Position = 0;
-                        string contentType = format.DefaultMimeType;
-                        string extension = this.formatUtilities.GetExtensionFromContentType(contentType);
-                        await this.options.OnProcessedAsync.Invoke(new ImageProcessingContext(httpContext, outStream, commands, contentType, extension));
-                        outStream.Position = 0;
-
-                        cachedImageMetadata = new ImageCacheMetadata(
-                            sourceImageMetadata.LastWriteTimeUtc,
-                            DateTime.UtcNow,
-                            contentType,
-                            maxAge,
-                            outStream.Length);
-
-                        // Save the image to the cache and send the response to the caller.
-                        await this.cache.SetAsync(key, outStream, cachedImageMetadata);
-                        outStream.Position = 0;
-
-                        // Remove any resolver from the cache so we always resolve next request
-                        // for the same key.
-                        CacheResolverLru.TryRemove(key);
-
-                        readResult = new ImageWorkerResult(cachedImageMetadata, null);
-                    }
-                    catch (Exception ex)
-                    {
-                        // Log the error internally then rethrow.
-                        // We don't call next here, the pipeline will automatically handle it
-                        this.logger.LogImageProcessingFailed(imageContext.GetDisplayUrl(), ex);
-                        throw;
+                        catch (Exception ex)
+                        {
+                            // Log the error internally then rethrow.
+                            // We don't call next here, the pipeline will automatically handle it
+                            this.logger.LogImageProcessingFailed(imageContext.GetDisplayUrl(), ex);
+                            throw;
+                        }
                     }
                 }
-            }
-
-            await this.SendResponseAsync(httpContext, imageContext, key, readResult.CacheImageMetadata, readResult.Resolver, outStream, retry);
-        }
-        finally
-        {
-            await StreamDisposeAsync(outStream);
-        }
-    }
-
-    private static ValueTask StreamDisposeAsync(Stream stream)
-    {
-        if (stream is null)
-        {
-            return default;
-        }
-
-        return stream.DisposeAsync();
-    }
-
-    private async Task<ImageWorkerResult> IsNewOrUpdatedAsync(
-        IImageResolver sourceImageResolver,
-        string key)
-    {
-        // Get the source metadata for processing, storing the result for future checks.
-        ImageMetadata sourceImageMetadata = await
-            SourceMetadataLru.GetOrAddAsync(
-                key,
-                _ => sourceImageResolver.GetMetaDataAsync());
-
-        // Check to see if the cache contains this image.
-        // If not, we return early. No further checks necessary.
-        (IImageCacheResolver ImageCacheResolver, ImageCacheMetadata ImageCacheMetadata) cachedImage = await
-            CacheResolverLru.GetOrAddAsync(
-                key,
-                async k =>
-                {
-                    IImageCacheResolver resolver = await this.cache.GetAsync(k);
-                    ImageCacheMetadata metadata = default;
-                    if (resolver != null)
+
+                await this.SendResponseAsync(httpContext, imageContext, key, readResult.CacheImageMetadata, readResult.Resolver, outStream, retry);
+            }
+            finally
+            {
+                await this.StreamDisposeAsync(outStream);
+            }
+        }
+
+        private ValueTask StreamDisposeAsync(Stream stream)
+        {
+            if (stream is null)
+            {
+                return default;
+            }
+
+            return stream.DisposeAsync();
+        }
+
+        private async Task<ImageWorkerResult> IsNewOrUpdatedAsync(
+            IImageResolver sourceImageResolver,
+            string key)
+        {
+            // Get the source metadata for processing, storing the result for future checks.
+            ImageMetadata sourceImageMetadata = await
+                SourceMetadataLru.GetOrAddAsync(
+                    key,
+                    _ => sourceImageResolver.GetMetaDataAsync());
+
+            // Check to see if the cache contains this image.
+            // If not, we return early. No further checks necessary.
+            (IImageCacheResolver ImageCacheResolver, ImageCacheMetadata ImageCacheMetadata) cachedImage = await
+                CacheResolverLru.GetOrAddAsync(
+                    key,
+                    async k =>
                     {
-                        metadata = await resolver.GetMetaDataAsync();
+                        IImageCacheResolver resolver = await this.cache.GetAsync(k);
+                        ImageCacheMetadata metadata = default;
+                        if (resolver != null)
+                        {
+                            metadata = await resolver.GetMetaDataAsync();
+                        }
+
+                        return (resolver, metadata);
+                    });
+
+            if (cachedImage.ImageCacheResolver is null)
+            {
+                // Remove the null resolver from the store.
+                CacheResolverLru.TryRemove(key);
+
+                return new ImageWorkerResult(sourceImageMetadata);
+            }
+
+            // Has the cached image expired?
+            // Or has the source image changed since the image was last cached?
+            if (cachedImage.ImageCacheMetadata.ContentLength == 0 // Fix for old cache without length property
+                || cachedImage.ImageCacheMetadata.CacheLastWriteTimeUtc <= (DateTimeOffset.UtcNow - this.options.CacheMaxAge)
+                || cachedImage.ImageCacheMetadata.SourceLastWriteTimeUtc != sourceImageMetadata.LastWriteTimeUtc)
+            {
+                // We want to remove the resolver from the store so that the next check gets the updated file.
+                CacheResolverLru.TryRemove(key);
+                return new ImageWorkerResult(sourceImageMetadata);
+            }
+
+            // The image is cached. Return the cached image so multiple callers can write a response.
+            return new ImageWorkerResult(sourceImageMetadata, cachedImage.ImageCacheMetadata, cachedImage.ImageCacheResolver);
+        }
+
+        private async Task SendResponseAsync(
+            HttpContext httpContext,
+            ImageContext imageContext,
+            string key,
+            ImageCacheMetadata metadata,
+            IImageCacheResolver cacheResolver,
+            Stream stream,
+            bool retry)
+        {
+            imageContext.ComprehendRequestHeaders(metadata.CacheLastWriteTimeUtc, metadata.ContentLength);
+
+            switch (imageContext.GetPreconditionState())
+            {
+                case ImageContext.PreconditionState.Unspecified:
+                case ImageContext.PreconditionState.ShouldProcess:
+                    if (imageContext.IsHeadRequest())
+                    {
+                        await imageContext.SendStatusAsync(ResponseConstants.Status200Ok, metadata);
+                        return;
                     }
 
-                    return (resolver, metadata);
-                });
-
-        if (cachedImage.ImageCacheResolver is null)
-        {
-            // Remove the null resolver from the store.
-            CacheResolverLru.TryRemove(key);
-
-            return new ImageWorkerResult(sourceImageMetadata);
-        }
-
-        // Has the cached image expired?
-        // Or has the source image changed since the image was last cached?
-        if (cachedImage.ImageCacheMetadata.ContentLength == 0 // Fix for old cache without length property
-            || cachedImage.ImageCacheMetadata.CacheLastWriteTimeUtc <= (DateTimeOffset.UtcNow - this.options.CacheMaxAge)
-            || cachedImage.ImageCacheMetadata.SourceLastWriteTimeUtc != sourceImageMetadata.LastWriteTimeUtc)
-        {
-            // We want to remove the resolver from the store so that the next check gets the updated file.
-            CacheResolverLru.TryRemove(key);
-            return new ImageWorkerResult(sourceImageMetadata);
-        }
-
-        // The image is cached. Return the cached image so multiple callers can write a response.
-        return new ImageWorkerResult(sourceImageMetadata, cachedImage.ImageCacheMetadata, cachedImage.ImageCacheResolver);
-    }
-
-    private async Task SendResponseAsync(
-        HttpContext httpContext,
-        ImageContext imageContext,
-        string key,
-        ImageCacheMetadata metadata,
-        IImageCacheResolver cacheResolver,
-        Stream stream,
-        bool retry)
-    {
-        imageContext.ComprehendRequestHeaders(metadata.CacheLastWriteTimeUtc, metadata.ContentLength);
-
-        switch (imageContext.GetPreconditionState())
-        {
-            case ImageContext.PreconditionState.Unspecified:
-            case ImageContext.PreconditionState.ShouldProcess:
-                if (imageContext.IsHeadRequest())
-                {
-                    await imageContext.SendStatusAsync(ResponseConstants.Status200Ok, metadata);
+                    this.logger.LogImageServed(imageContext.GetDisplayUrl(), key);
+
+                    // If stream is not null, then send it directly. Otherwise, use the cacheResolver
+                    // to load from the cache.
+                    if (stream != null)
+                    {
+                        await imageContext.SendAsync(stream, metadata);
+                    }
+                    else
+                    {
+                        try
+                        {
+                            using Stream cacheStream = await cacheResolver.OpenReadAsync();
+                            await imageContext.SendAsync(cacheStream, metadata);
+                        }
+                        catch (Exception ex)
+                        {
+                            if (!retry)
+                            {
+                                // The image has failed to be returned from the cache.
+                                // This can happen if the cached image has been physically deleted but the item is still in the LRU cache.
+                                // We'll retry running the request again in it's entirety. This ensures any changes to the source are tracked also.
+                                CacheResolverLru.TryRemove(key);
+                                await this.Invoke(httpContext, true);
+                                return;
+                            }
+
+                            // We've already tried to run this request before.
+                            // Log the error internally then rethrow.
+                            // We don't call next here, the pipeline will automatically handle it
+                            this.logger.LogImageProcessingFailed(imageContext.GetDisplayUrl(), ex);
+                            throw;
+                        }
+                    }
+
                     return;
-                }
-
-                this.logger.LogImageServed(imageContext.GetDisplayUrl(), key);
-
-                // If stream is not null, then send it directly. Otherwise, use the cacheResolver
-                // to load from the cache.
-                if (stream != null)
-                {
-                    await imageContext.SendAsync(stream, metadata);
-                }
-                else
-                {
-                    try
-                    {
-                        using Stream cacheStream = await cacheResolver.OpenReadAsync();
-                        await imageContext.SendAsync(cacheStream, metadata);
-                    }
-                    catch (Exception ex)
-                    {
-                        if (!retry)
-                        {
-                            // The image has failed to be returned from the cache.
-                            // This can happen if the cached image has been physically deleted but the item is still in the LRU cache.
-                            // We'll retry running the request again in it's entirety. This ensures any changes to the source are tracked also.
-                            CacheResolverLru.TryRemove(key);
-                            await this.Invoke(httpContext, true);
-                            return;
-                        }
-
-                        // We've already tried to run this request before.
-                        // Log the error internally then rethrow.
-                        // We don't call next here, the pipeline will automatically handle it
-                        this.logger.LogImageProcessingFailed(imageContext.GetDisplayUrl(), ex);
-                        throw;
-                    }
-                }
-
-                return;
-
-            case ImageContext.PreconditionState.NotModified:
-                this.logger.LogImageNotModified(imageContext.GetDisplayUrl());
-                await imageContext.SendStatusAsync(ResponseConstants.Status304NotModified, metadata);
-                return;
-
-            case ImageContext.PreconditionState.PreconditionFailed:
-                this.logger.LogImagePreconditionFailed(imageContext.GetDisplayUrl());
-                await imageContext.SendStatusAsync(ResponseConstants.Status412PreconditionFailed, metadata);
-                return;
-            default:
-                NotImplementedException exception = new(imageContext.GetPreconditionState().ToString());
-                Debug.Fail(exception.ToString());
-                throw exception;
+
+                case ImageContext.PreconditionState.NotModified:
+                    this.logger.LogImageNotModified(imageContext.GetDisplayUrl());
+                    await imageContext.SendStatusAsync(ResponseConstants.Status304NotModified, metadata);
+                    return;
+
+                case ImageContext.PreconditionState.PreconditionFailed:
+                    this.logger.LogImagePreconditionFailed(imageContext.GetDisplayUrl());
+                    await imageContext.SendStatusAsync(ResponseConstants.Status412PreconditionFailed, metadata);
+                    return;
+                default:
+                    var exception = new NotImplementedException(imageContext.GetPreconditionState().ToString());
+                    Debug.Fail(exception.ToString());
+                    throw exception;
+            }
         }
     }
 }