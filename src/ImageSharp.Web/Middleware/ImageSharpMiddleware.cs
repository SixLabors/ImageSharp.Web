--- conflicted
+++ resolved
@@ -268,16 +268,10 @@
             ImageContext imageContext,
             CommandCollection commands)
         {
-<<<<<<< HEAD
-            // Create a cache key based on all the components of the requested url
-            string uri = GetUri(context, commands);
-            string key = this.cacheHash.Create(uri, this.options.CacheHashLength);
-=======
             // Create a hashed cache key
             string key = this.cacheHash.Create(
                 this.cacheKey.Create(context, commands),
-                this.options.CachedNameLength);
->>>>>>> fe0b4e9c
+                this.options.CacheHashLength);
 
             // Check the cache, if present, not out of date and not requiring an update
             // we'll simply serve the file from there.
