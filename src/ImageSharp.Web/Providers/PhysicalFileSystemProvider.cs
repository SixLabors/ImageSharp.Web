﻿// Copyright (c) Six Labors and contributors.
// Licensed under the Apache License, Version 2.0.

using System;
using System.Collections.Generic;
using Microsoft.AspNetCore.Hosting;
using Microsoft.AspNetCore.Http;
using Microsoft.AspNetCore.Http.Extensions;
using Microsoft.Extensions.FileProviders;
using Microsoft.Extensions.Options;
using SixLabors.ImageSharp.Web.Helpers;
using SixLabors.ImageSharp.Web.Middleware;
using SixLabors.ImageSharp.Web.Resolvers;
using SixLabors.Memory;

namespace SixLabors.ImageSharp.Web.Providers
{
    /// <summary>
    /// Returns images stored in the local physical file system.
    /// </summary>
    public class PhysicalFileSystemProvider : IImageProvider
    {
        /// <summary>
        /// The file provider abstraction.
        /// </summary>
        private readonly IFileProvider fileProvider;

        /// <summary>
        /// The memory allocator.
        /// </summary>
        private readonly MemoryAllocator memoryAllocator;

        /// <summary>
        /// The middleware configuration options.
        /// </summary>
        private readonly ImageSharpMiddlewareOptions options;

        /// <summary>
        /// Contains various helper methods based on the current configuration.
        /// </summary>
        private readonly FormatHelper formatHelper;

        /// <summary>
        /// Initializes a new instance of the <see cref="PhysicalFileSystemProvider"/> class.
        /// </summary>
        /// <param name="options">The middleware configuration options.</param>
        /// <param name="environment">The <see cref="IHostingEnvironment"/> used by this middleware.</param>
        /// <param name="memoryAllocator">An <see cref="MemoryAllocator"/> instance used to allocate arrays transporting encoded image data.</param>
        public PhysicalFileSystemProvider(IOptions<ImageSharpMiddlewareOptions> options, IHostingEnvironment environment, MemoryAllocator memoryAllocator)
        {
            Guard.NotNull(options, nameof(options));
            Guard.NotNull(environment, nameof(environment));
            Guard.NotNull(memoryAllocator, nameof(memoryAllocator));

            this.options = options.Value;
            this.fileProvider = environment.WebRootFileProvider;
            this.memoryAllocator = memoryAllocator;
            this.formatHelper = new FormatHelper(this.options.Configuration);
        }

        /// <inheritdoc/>
        public Func<HttpContext, bool> Match { get; set; } = _ => true;

        /// <inheritdoc/>
        public IDictionary<string, string> Settings { get; set; } = new Dictionary<string, string>();

        /// <inheritdoc/>
<<<<<<< HEAD
        public Task<bool> IsValidRequestAsync(HttpContext context) => Task.FromResult(this.formatHelper.GetExtension(context.Request.GetDisplayUrl()) != null);
=======
        public bool IsValidRequest(HttpContext context) => FormatHelpers.GetExtension(this.options.Configuration, context.Request.GetDisplayUrl()) != null;
>>>>>>> 17facf0e

        /// <inheritdoc/>
        public IImageResolver Get(HttpContext context)
        {
            // Path has already been correctly parsed before here.
            IFileInfo fileInfo = this.fileProvider.GetFileInfo(context.Request.Path.Value);

            // Check to see if the file exists.
            if (!fileInfo.Exists)
            {
                return null;
            }

            return new PhysicalFileSystemResolver(fileInfo);
        }
    }
}<|MERGE_RESOLUTION|>--- conflicted
+++ resolved
@@ -65,11 +65,7 @@
         public IDictionary<string, string> Settings { get; set; } = new Dictionary<string, string>();
 
         /// <inheritdoc/>
-<<<<<<< HEAD
-        public Task<bool> IsValidRequestAsync(HttpContext context) => Task.FromResult(this.formatHelper.GetExtension(context.Request.GetDisplayUrl()) != null);
-=======
-        public bool IsValidRequest(HttpContext context) => FormatHelpers.GetExtension(this.options.Configuration, context.Request.GetDisplayUrl()) != null;
->>>>>>> 17facf0e
+        public bool IsValidRequest(HttpContext context) => this.formatHelper.GetExtension(context.Request.GetDisplayUrl()) != null;
 
         /// <inheritdoc/>
         public IImageResolver Get(HttpContext context)
