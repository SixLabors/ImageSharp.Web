﻿// Copyright (c) Six Labors and contributors.
// Licensed under the Apache License, Version 2.0.

using System.Collections.Generic;
using System.IO;
using System.Threading.Tasks;
using Microsoft.AspNetCore.Hosting;
using Microsoft.Extensions.FileProviders;
using Microsoft.Extensions.Options;
using SixLabors.ImageSharp.Web.Helpers;
using SixLabors.ImageSharp.Web.Middleware;
using SixLabors.ImageSharp.Web.Resolvers;
using SixLabors.Memory;

namespace SixLabors.ImageSharp.Web.Caching
{
    /// <summary>
    /// Implements a physical file system based cache.
    /// </summary>
    public class PhysicalFileSystemCache : IImageCache
    {
        /// <summary>
        /// The configuration key for determining the cache folder.
        /// </summary>
        public const string Folder = "CacheFolder";

        /// <summary>
        /// The default cache folder name.
        /// </summary>
        public const string DefaultCacheFolder = "is-cache";

        /// <summary>
        /// The default value for determining whether to check for changes in the source.
        /// </summary>
        public const string DefaultCheckSourceChanged = "false";

        /// <summary>
        /// The hosting environment the application is running in.
        /// </summary>
        private readonly IHostingEnvironment environment;

        /// <summary>
        /// The file provider abstraction.
        /// </summary>
        private readonly IFileProvider fileProvider;

        /// <summary>
        /// The buffer manager.
        /// </summary>
        private readonly MemoryAllocator memoryAllocator;

        /// <summary>
        /// The middleware configuration options.
        /// </summary>
        private readonly ImageSharpMiddlewareOptions options;

        /// <summary>
        /// Contains various helper methods based on the current configuration.
        /// </summary>
        private readonly FormatUtilities formatUtilies;

        /// <summary>
        /// Initializes a new instance of the <see cref="PhysicalFileSystemCache"/> class.
        /// </summary>
        /// <param name="environment">The hosting environment the application is running in.</param>
        /// <param name="memoryAllocator">An <see cref="MemoryAllocator"/> instance used to allocate arrays transporting encoded image data.</param>
        /// <param name="options">The middleware configuration options.</param>
        public PhysicalFileSystemCache(IHostingEnvironment environment, MemoryAllocator memoryAllocator, IOptions<ImageSharpMiddlewareOptions> options)
        {
            Guard.NotNull(environment, nameof(environment));
            Guard.NotNull(memoryAllocator, nameof(memoryAllocator));
            Guard.NotNull(options, nameof(options));

            Guard.NotNullOrWhiteSpace(
              environment.WebRootPath,
              nameof(environment.WebRootPath),
              "The folder 'wwwroot' that contains the web-servable application content files is missing. Please add this folder to the application root to allow caching.");

            this.environment = environment;
            this.fileProvider = this.environment.WebRootFileProvider;
            this.memoryAllocator = memoryAllocator;
            this.options = options.Value;
            this.formatUtilies = new FormatUtilities(this.options.Configuration);
        }

        /// <inheritdoc/>
        public IDictionary<string, string> Settings { get; }
            = new Dictionary<string, string>
            {
                { Folder, DefaultCacheFolder }
            };

        /// <inheritdoc/>
        public async Task<IImageResolver> GetAsync(string key)
        {
            string path = this.ToFilePath(key);

            IFileInfo metaFileInfo = this.fileProvider.GetFileInfo(this.ToMetaDataFilePath(path));
            if (!metaFileInfo.Exists)
            {
                return null;
            }

            ImageMetaData metadata = default;
            using (Stream stream = metaFileInfo.CreateReadStream())
            {
                metadata = await ImageMetaData.ReadAsync(stream).ConfigureAwait(false);
            }

<<<<<<< HEAD
            // TODO: This should be in a utils class.
            DateTime lastCacheModifiedUtc = cachedFileInfo.LastModified.UtcDateTime;
            bool expired = true;
=======
            IFileInfo fileInfo = this.fileProvider.GetFileInfo(this.ToImageFilePath(path, metadata));
>>>>>>> 0ad58bb1

            // Check to see if the file exists.
            if (!fileInfo.Exists)
            {
                return null;
            }

            return new PhysicalFileSystemResolver(fileInfo, metadata);
        }

        /// <inheritdoc/>
        public async Task SetAsync(string key, Stream stream, ImageMetaData metadata)
        {
            string path = Path.Combine(this.environment.WebRootPath, this.ToFilePath(key));
            string imagePath = this.ToImageFilePath(path, metadata);
            string metaPath = this.ToMetaDataFilePath(path);
            string directory = Path.GetDirectoryName(path);

            if (!Directory.Exists(directory))
            {
                Directory.CreateDirectory(directory);
            }

            using (FileStream fileStream = File.Create(imagePath))
            {
                await stream.CopyToAsync(fileStream).ConfigureAwait(false);
            }

            using (FileStream fileStream = File.Create(metaPath))
            {
                await metadata.WriteAsync(fileStream).ConfigureAwait(false);
            }
        }

        /// <summary>
        /// Gets the path to the image file based on the supplied root and metadata.
        /// </summary>
        /// <param name="path">The root path.</param>
        /// <param name="metaData">The image metadata.</param>
        /// <returns>The <see cref="string"/>.</returns>
        private string ToImageFilePath(string path, in ImageMetaData metaData) => $"{path}.{this.formatUtilies.GetExtensionFromContentType(metaData.ContentType)}";

        /// <summary>
        /// Gets the path to the image file based on the supplied root.
        /// </summary>
        /// <param name="path">The root path.</param>
        /// <returns>The <see cref="string"/>.</returns>
        private string ToMetaDataFilePath(string path) => $"{path}.meta";

        /// <summary>
        /// Converts the key into a nested file path.
        /// </summary>
        /// <param name="key">The cache key.</param>
        /// <returns>The <see cref="string"/>.</returns>
        private string ToFilePath(string key) => $"{this.Settings[Folder]}/{string.Join("/", key.Substring(0, (int)this.options.CachedNameLength).ToCharArray())}/{key}";
    }
}<|MERGE_RESOLUTION|>--- conflicted
+++ resolved
@@ -107,13 +107,7 @@
                 metadata = await ImageMetaData.ReadAsync(stream).ConfigureAwait(false);
             }
 
-<<<<<<< HEAD
-            // TODO: This should be in a utils class.
-            DateTime lastCacheModifiedUtc = cachedFileInfo.LastModified.UtcDateTime;
-            bool expired = true;
-=======
             IFileInfo fileInfo = this.fileProvider.GetFileInfo(this.ToImageFilePath(path, metadata));
->>>>>>> 0ad58bb1
 
             // Check to see if the file exists.
             if (!fileInfo.Exists)
